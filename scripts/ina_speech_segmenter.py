--- conflicted
+++ resolved
@@ -3,7 +3,7 @@
 
 # The MIT License
 
-# Copyright (c) 2018 Ina (David Doukhan - http://www.ina.fr/)
+# Copyright (c) 2018 Ina (David Doukhan, Eliott Lechapt - http://www.ina.fr/)
 
 # Permission is hereby granted, free of charge, to any person obtaining a copy
 # of this software and associated documentation files (the "Software"), to deal
@@ -29,9 +29,8 @@
 import distutils.util
 import warnings
 
-# TODO:
-# * Allow the selection of a custom ffmpeg binary
-# * allow to use an external activity or speech music segmentations
+# TODO
+# * allow to use external activity or speech music segmentations
 # * describe URL management in help and interference with glob
 
 description = """Do Speech/Music(/Noise) and Male/Female segmentation and store segmentations into CSV files. Segments labelled 'noEnergy' are discarded from music, noise, speech and gender analysis. 'speech', 'male' and 'female' labels include speech over music and speech over noise. 'music' and 'noise' labels are pure segments that are not supposed to contain speech.
@@ -43,19 +42,13 @@
 
 
 # Configure command line parsing
-<<<<<<< HEAD
 parser = argparse.ArgumentParser(description=description, epilog=epilog)
-parser.add_argument('-i', '--input', nargs='+', help='Input media to analyse. May be a full path to a media (/home/david/test.mp3), a list of full paths (/home/david/test.mp3 /tmp/mymedia.avi), or a regex input pattern ("/home/david/myaudiobooks/*.mp3")', required=True)
+parser.add_argument('-i', '--input', nargs='+', help='Input media to analyse. May be a full path to a media (/home/david/test.mp3), a list of full paths (/home/david/test.mp3 /tmp/mymedia.avi), a regex input pattern ("/home/david/myaudiobooks/*.mp3"), an url with http protocol (http://url_of_the_file)', required=True)
 parser.add_argument('-o', '--output_directory', help='Directory used to store segmentations. Resulting segmentations have same base name as the corresponding input media, with csv extension. Ex: mymedia.MPG will result in mymedia.csv', required=True)
 parser.add_argument('-d', '--vad_engine', choices=['sm', 'smn'], default='smn', help="Voice activity detection (VAD) engine to be used (default: 'smn'). 'smn' split signal into 'speech', 'music' and 'noise' (better). 'sm' split signal into 'speech' and 'music' and do not take noise into account, which is either classified as music or speech. Results presented in ICASSP were obtained using 'sm' option")
 parser.add_argument('-g', '--detect_gender', choices = ['true', 'false'], default='True', help="(default: 'true'). If set to 'true', segments detected as speech will be splitted into 'male' and 'female' segments. If set to 'false', segments corresponding to speech will be labelled as 'speech' (faster)")
-=======
-parser = argparse.ArgumentParser(description='Do Speech/Music and Male/Female segmentation. Store segmentations into CSV files')
-parser.add_argument('-i', '--input', nargs='+', help='Input media to analyse. May be a full path to a media (/home/david/test.mp3), a list of full paths (/home/david/test.mp3 /tmp/mymedia.avi), a regex input pattern ("/home/david/myaudiobooks/*.mp3"), an url with http* protocol (http://url_of_the_file), or a .txt file containing any of the those.', required=True)
-parser.add_argument('-o', '--output_directory', help='Directory used to store segmentations. Resulting segmentations have same base name as the corresponding input media, with csv extension. Ex: mymedia.MPG will result in mymedia.csv', required=True)
-parser.add_argument('-b', '--ffmpeg_binary', help='Your custom binary of ffmpeg', required=False)
-parser.add_argument('-v', '--no_verbose', action="store_false", help='To silent verbosity', required=False)
->>>>>>> e9a77306
+parser.add_argument('-b', '--ffmpeg_binary', default='ffmpeg', help='Your custom binary of ffmpeg', required=False)
+
 args = parser.parse_args()
 
 # Preprocess arguments and check their consistency
@@ -65,30 +58,20 @@
         input_files += [e]
     else:
         input_files += glob.glob(e)
-assert len(input_files) > 0, "No existing media selected for analysis! Bad values provided to -i ({})".format(args.input)
+assert len(input_files) > 0, 'No existing media selected for analysis! Bad values provided to -i (%s)' % args.input
 
 odir = args.output_directory.strip(" \t\n\r").rstrip('/')
 assert os.access(odir, os.W_OK), 'Directory %s is not writable!' % odir
 
 # Do processings
-from inaSpeechSegmenter import Segmenter, seg2csv, to_parse
+from inaSpeechSegmenter import Segmenter, seg2csv
 
 # load neural network into memory, may last few seconds
 detect_gender = bool(distutils.util.strtobool(args.detect_gender))
-seg = Segmenter(vad_engine=args.vad_engine, detect_gender=detect_gender)
-
-# case of a file of files
-files = to_parse(input_files)
+seg = Segmenter(vad_engine=args.vad_engine, detect_gender=detect_gender, ffmpeg=args.ffmpeg_binary)
 
 with warnings.catch_warnings():
     warnings.simplefilter("ignore")
-    #print('processing file %d/%d: %s' % (i+1, len(input_files), e))
-    base = [os.path.splitext(os.path.basename(e)) for e in files]
-    base = [base[i][0] for i in range(len(base))]
-    if len(odir) > 0:
-        fout = ['%s/%s.csv' % (odir, elem) for elem in base]
-    seg2csv(seg(files, verbose=args.no_verbose), fout)
-
-
-
-
+    base = [os.path.splitext(os.path.basename(e))[0] for e in input_files]
+    output_files = [os.path.join(odir, e + '.csv') for e in base]
+    seg.batch_process(input_files, output_files, verbose=True)
